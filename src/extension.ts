import * as vscode from 'vscode';
import {
	AuthenticationClient,
	IBucket,
	IObject,
	DataManagementClient,
	ModelDerivativeClient,
	DesignAutomationClient,
	WebhooksClient,
	IActivityDetail
} from 'forge-server-utils';
import * as dmp from './providers/data-management';
import * as dap from './providers/design-automation';
import * as dmc from './commands/data-management';
import * as mdc from './commands/model-derivative';
import * as dac from './commands/design-automation';
import * as dai from './interfaces/design-automation';
import * as mdi from './interfaces/model-derivative';
import { Region, RegionDa } from 'forge-server-utils/dist/common';
import { TemplateEngine, IContext } from './common';
import { WebhooksDataProvider, IWebhook, IWebhookEvent } from './providers/webhooks';
import { viewWebhookDetails, createWebhook, deleteWebhook, updateWebhook } from './commands/webhooks';

interface IEnvironment {
	title: string;
	clientId: string;
	clientSecret: string;
	region: string;
	regionDa: string | undefined;
	host: string | undefined;
}

function getEnvironments(): IEnvironment[] {
	let environments = vscode.workspace.getConfiguration(undefined, null).get<IEnvironment[]>('autodesk.forge.environments') || [];
	if (environments.length === 0) {
		// See if there are extension settings using the old format
		const oldClientId = vscode.workspace.getConfiguration(undefined, null).get<string>('autodesk.forge.clientId') || '';
		const oldClientSecret = vscode.workspace.getConfiguration(undefined, null).get<string>('autodesk.forge.clientSecret') || '';
		const oldDataRegion = vscode.workspace.getConfiguration(undefined, null).get<string>('autodesk.forge.dataRegion') || 'US';
		
		if (oldClientId && oldClientSecret) {
			vscode.window.showInformationMessage('The settings format has changed. Please see the README for more details.');
			environments.push({
				title: '(no title)',
				clientId: oldClientId,
				clientSecret: oldClientSecret,
				region: oldDataRegion,
				regionDa: undefined,
				host: undefined
			});
		}
	}
	return environments;
}

async function setupNewEnvironment() {
	try {
		const choice = await vscode.window.showInformationMessage('Forge credentials are missing. Configure them in VSCode settings.', 'Enter Forge Credentials');
		if (choice === 'Enter Forge Credentials') {
			const clientId = await vscode.window.showInputBox({ prompt: 'Enter Forge client ID', ignoreFocusOut: true });
			if (!clientId) {
				return;
			}
			const clientSecret = await vscode.window.showInputBox({ prompt: 'Enter Forge client secret', ignoreFocusOut: true });
			if (!clientSecret) {
				return;
			}
			const region = await vscode.window.showQuickPick(['US', 'EMEA'], { placeHolder: 'Choose your Forge region', ignoreFocusOut: true });
			if (!region) {
				return;
			}
			const title = await vscode.window.showInputBox({ prompt: 'Give your new environment a name', ignoreFocusOut: true });
			if (!title) {
				return;
			}
			const environments: IEnvironment[] = [{ title, clientId, clientSecret, region }];
			await vscode.workspace.getConfiguration(undefined, null).update('autodesk.forge.environments', environments);
			vscode.commands.executeCommand('workbench.action.reloadWindow');
		}
	} catch (err) {
		vscode.window.showErrorMessage(`Could not setup Forge environment: ${err}`);
	}
}

export function activate(_context: vscode.ExtensionContext) {
	const environments = getEnvironments();
	if (environments.length === 0) {
		// If no environment is configured, offer a guided process for creating one using vscode UI
		setupNewEnvironment();
		return;
	}
	let env = environments[0];

	console.log('Extension "vscode-forge-tools" has been loaded.');

	let context: IContext = {
		extensionContext: _context,
		credentials: { client_id: env.clientId, client_secret: env.clientSecret },
<<<<<<< HEAD
		authenticationClient: new AuthenticationClient(env.clientId, env.clientSecret),
		dataManagementClient: new DataManagementClient({ client_id: env.clientId, client_secret: env.clientSecret }, undefined, env.region as Region),
		modelDerivativeClient: new ModelDerivativeClient({ client_id: env.clientId, client_secret: env.clientSecret }, undefined, env.region as Region),
		designAutomationClient: new DesignAutomationClient({ client_id: env.clientId, client_secret: env.clientSecret }, undefined, env.region as Region),
		webhookClient: new WebhooksClient({ client_id: env.clientId, client_secret: env.clientSecret }, undefined, env.region as Region),
=======
		authenticationClient: new AuthenticationClient(env.clientId, env.clientSecret, env.host),
		dataManagementClient: new DataManagementClient({ client_id: env.clientId, client_secret: env.clientSecret }, env.host, env.region as Region),
		modelDerivativeClient: new ModelDerivativeClient({ client_id: env.clientId, client_secret: env.clientSecret }, env.host, env.region as Region),
		designAutomationClient: new DesignAutomationClient({ client_id: env.clientId, client_secret: env.clientSecret }, env.host, env.region as Region, env.regionDa as RegionDa),
>>>>>>> 367124e0
		templateEngine: new TemplateEngine(_context)
	};

	// Setup data management view
	let simpleStorageDataProvider = new dmp.SimpleStorageDataProvider(context);
	let dataManagementView = vscode.window.createTreeView('forgeDataManagementView', { treeDataProvider: simpleStorageDataProvider });
	context.extensionContext.subscriptions.push(dataManagementView);

	// Data management commands
	vscode.commands.registerCommand('forge.refreshBuckets', () => {
		simpleStorageDataProvider.refresh();
	});
	vscode.commands.registerCommand('forge.createBucket', async () => {
		await dmc.createBucket(context);
		simpleStorageDataProvider.refresh();
	});
	vscode.commands.registerCommand('forge.viewBucketDetails', async (bucket?: IBucket) => {
		await dmc.viewBucketDetails(bucket, context);
	});
	vscode.commands.registerCommand('forge.deleteBucketObjects', async (bucket?: IBucket) => {
		await dmc.deleteAllObjects(bucket, context);
		simpleStorageDataProvider.refresh();
	});
	vscode.commands.registerCommand('forge.viewObjectDetails', async (object?: IObject) => {
		await dmc.viewObjectDetails(object, context);
	});
	vscode.commands.registerCommand('forge.uploadObject', async (bucket?: IBucket) => {
		await dmc.uploadObject(bucket, context);
		simpleStorageDataProvider.refresh();
	});
	vscode.commands.registerCommand('forge.createEmptyObject', async (bucket?: IBucket) => {
		await dmc.createEmptyObject(bucket, context);
		simpleStorageDataProvider.refresh();
	});
	vscode.commands.registerCommand('forge.copyObject', async (object?: IObject) => {
		await dmc.copyObject(object, context);
		simpleStorageDataProvider.refresh();
	});
	vscode.commands.registerCommand('forge.renameObject', async (object?: IObject) => {
		await dmc.renameObject(object, context);
		simpleStorageDataProvider.refresh();
	});
	vscode.commands.registerCommand('forge.downloadObject', async (object?: IObject) => {
		await dmc.downloadObject(object, context);
	});
	vscode.commands.registerCommand('forge.deleteObject', async (object?: IObject) => {
		await dmc.deleteObject(object, context);
		simpleStorageDataProvider.refresh();
	});
	vscode.commands.registerCommand('forge.generateSignedUrl', async (object?: IObject) => {
		await dmc.generateSignedUrl(object, context);
	});
	vscode.commands.registerCommand('forge.deleteBucket', async (bucket?: IBucket) => {
		await dmc.deleteBucket(bucket, context);
		simpleStorageDataProvider.refresh();
	});

	// Model derivative commands
	vscode.commands.registerCommand('forge.translateObject', async (object?: IObject) => {
		await mdc.translateObject(object, context);
		simpleStorageDataProvider.refresh(object);
	});
	vscode.commands.registerCommand('forge.translateObjectCustom', async (object?: IObject) => {
		await mdc.translateObjectCustom(object, context, () => { simpleStorageDataProvider.refresh(object); });
	});
	vscode.commands.registerCommand('forge.previewDerivative', async (derivative?: mdi.IDerivative) => {
		await mdc.previewDerivative(derivative, context);
	});
	vscode.commands.registerCommand('forge.viewDerivativeTree', async (derivative?: mdi.IDerivative) => {
		await mdc.viewDerivativeTree(derivative, context);
	});
	vscode.commands.registerCommand('forge.viewDerivativeProps', async (derivative?: mdi.IDerivative) => {
		await mdc.viewDerivativeProps(derivative, context);
	});
	vscode.commands.registerCommand('forge.viewObjectManifest', async (object?: IObject) => {
		await mdc.viewObjectManifest(object, context);
	});
	vscode.commands.registerCommand('forge.deleteObjectManifest', async (object?: IObject) => {
		await mdc.deleteObjectManifest(object, context);
		simpleStorageDataProvider.refresh(object);
	});
	vscode.commands.registerCommand('forge.viewObjectThumbnail', async (object?: IObject) => {
		await mdc.viewObjectThumbnail(object, context);
	});
	vscode.commands.registerCommand('forge.downloadDerivative', async (object?: IObject) => {
		await mdc.downloadDerivativeSVF(object, context);
	});
	vscode.commands.registerCommand('forge.downloadDerivativeGltf', async (object?: IObject) => {
		await mdc.downloadDerivativeGLTF(object, context);
	});
	vscode.commands.registerCommand('forge.downloadDerivativeGlb', async (object?: IObject) => {
		await mdc.downloadDerivativeGLB(object, context);
	});
	vscode.commands.registerCommand('forge.copyObjectUrn', async (object?: IObject) => {
		await mdc.copyObjectUrn(object, context);
	});

	// Setup design automation view
	let designAutomationDataProvider = new dap.DesignAutomationDataProvider(context, env.clientId);
	let designAutomationView = vscode.window.createTreeView('forgeDesignAutomationView', { treeDataProvider: designAutomationDataProvider });
	context.extensionContext.subscriptions.push(designAutomationView);

	// Setup design automation commands
	vscode.commands.registerCommand('forge.refreshDesignAutomationTree', () => {
		designAutomationDataProvider.refresh();
	});
	vscode.commands.registerCommand('forge.createAppBundle', async () => {
		await dac.uploadAppBundle(undefined, context);
		designAutomationDataProvider.refresh();
	});
	vscode.commands.registerCommand('forge.updateAppBundle', async (entry?: dai.IAppBundleEntry) => {
		if (!entry) {
			vscode.window.showInformationMessage('This command can only be triggered from the tree view.');
			return;
		}
		await dac.uploadAppBundle(entry.appbundle, context);
		designAutomationDataProvider.refresh();
	});
	vscode.commands.registerCommand('forge.viewAppBundleDetails', async (entry?: dai.IAppBundleAliasEntry | dai.ISharedAppBundleEntry) => {
		if (entry) {
			await dac.viewAppBundleDetails('fullid' in entry ? entry.fullid : `${entry.client}.${entry.appbundle}+${entry.alias}`, context);
		} else {
			await dac.viewAppBundleDetails(undefined, context);
		}
	});
	vscode.commands.registerCommand('forge.viewAppBundleVersionDetails', async (entry?: dai.IAppBundleVersionEntry) => {
		if (!entry) {
			vscode.window.showInformationMessage('This command can only be triggered from the tree view.');
			return;
		}
		await dac.viewAppBundleDetails({ name: entry.appbundle, version: entry.version }, context);
	});
	vscode.commands.registerCommand('forge.deleteAppBundle', async (entry?: dai.IAppBundleEntry) => {
		if (!entry) {
			vscode.window.showInformationMessage('This command can only be triggered from the tree view.');
			return;
		}
		await dac.deleteAppBundle(entry.appbundle, context);
		designAutomationDataProvider.refresh();
	});
	vscode.commands.registerCommand('forge.deleteAppBundleAlias', async (entry?: dai.IAppBundleAliasEntry) => {
		if (!entry) {
			vscode.window.showInformationMessage('This command can only be triggered from the tree view.');
			return;
		}
		await dac.deleteAppBundleAlias(entry.appbundle, entry.alias, context);
		designAutomationDataProvider.refresh();
	});
	vscode.commands.registerCommand('forge.createAppBundleAlias', async (entry?: dai.IAppBundleAliasesEntry) => {
		if (!entry) {
			vscode.window.showInformationMessage('This command can only be triggered from the tree view.');
			return;
		}
		await dac.createAppBundleAlias(entry.appbundle, context);
		designAutomationDataProvider.refresh();
	});
	vscode.commands.registerCommand('forge.updateAppBundleAlias', async (entry?: dai.IAppBundleAliasEntry) => {
		if (!entry) {
			vscode.window.showInformationMessage('This command can only be triggered from the tree view.');
			return;
		}
		await dac.updateAppBundleAlias(entry.appbundle, entry.alias, context);
	});
	vscode.commands.registerCommand('forge.deleteAppBundleVersion', async (entry?: dai.IAppBundleVersionEntry) => {
		if (!entry) {
			vscode.window.showInformationMessage('This command can only be triggered from the tree view.');
			return;
		}
		await dac.deleteAppBundleVersion(entry.appbundle, entry.version, context);
		designAutomationDataProvider.refresh();
	});
	vscode.commands.registerCommand('forge.viewActivityDetails', async (entry?: dai.IActivityAliasEntry | dai.ISharedActivityEntry) => {
		if (!entry) {
			vscode.window.showInformationMessage('This command can only be triggered from the tree view.');
			return;
		}
		const id = 'fullid' in entry ? entry.fullid : `${entry.client}.${entry.activity}+${entry.alias}`;
		await dac.viewActivityDetails(id, context);
	});
	vscode.commands.registerCommand('forge.viewActivityVersionDetails', async (entry?: dai.IActivityVersionEntry) => {
		if (!entry) {
			vscode.window.showInformationMessage('This command can only be triggered from the tree view.');
			return;
		}
		await dac.viewActivityDetails({ name: entry.activity, version: entry.version }, context);
	});
	vscode.commands.registerCommand('forge.deleteActivity', async (entry?: dai.IActivityEntry) => {
		if (!entry) {
			vscode.window.showInformationMessage('This command can only be triggered from the tree view.');
			return;
		}
		await dac.deleteActivity(entry.activity, context);
		designAutomationDataProvider.refresh();
	});
	vscode.commands.registerCommand('forge.deleteActivityAlias', async (entry?: dai.IActivityAliasEntry) => {
		if (!entry) {
			vscode.window.showInformationMessage('This command can only be triggered from the tree view.');
			return;
		}
		await dac.deleteActivityAlias(entry.activity, entry.alias, context);
		designAutomationDataProvider.refresh();
	});
	vscode.commands.registerCommand('forge.createActivity', async () => {
		await dac.createActivity(
			(activity: IActivityDetail) => { designAutomationDataProvider.refresh(); },
			context
		);
	});
	vscode.commands.registerCommand('forge.updateActivity', async (entry?: dai.IActivityAliasEntry | dai.IActivityVersionEntry) => {
		if (!entry) {
			vscode.window.showInformationMessage('This command can only be triggered from the tree view.');
			return;
		}
		await dac.updateActivity(
			'alias' in entry ? `${entry.client}.${entry.activity}+${entry.alias}` : { name: entry.activity, version: entry.version },
			(activity: IActivityDetail) => { designAutomationDataProvider.refresh(); },
			context
		);
	});
	vscode.commands.registerCommand('forge.createActivityAlias', async (entry?: dai.IActivityAliasesEntry) => {
		if (!entry) {
			vscode.window.showInformationMessage('This command can only be triggered from the tree view.');
			return;
		}
		await dac.createActivityAlias(entry.activity, context);
		designAutomationDataProvider.refresh();
	});
	vscode.commands.registerCommand('forge.updateActivityAlias', async (entry?: dai.IActivityAliasEntry) => {
		if (!entry) {
			vscode.window.showInformationMessage('This command can only be triggered from the tree view.');
			return;
		}
		await dac.updateActivityAlias(entry.activity, entry.alias, context);
	});
	vscode.commands.registerCommand('forge.deleteActivityVersion', async (entry?: dai.IActivityVersionEntry) => {
		if (!entry) {
			vscode.window.showInformationMessage('This command can only be triggered from the tree view.');
			return;
		}
		await dac.deleteActivityVersion(entry.activity, entry.version, context);
		designAutomationDataProvider.refresh();
	});
	vscode.commands.registerCommand('forge.createWorkitem', async (entry?: dai.IActivityAliasEntry | dai.ISharedActivityEntry) => {
		if (!entry) {
			vscode.window.showInformationMessage('This command can only be triggered from the tree view.');
			return;
		}
		await dac.createWorkitem(('fullid' in entry) ? entry.fullid : `${entry.client}.${entry.activity}+${entry.alias}`, context);
	});

	// Setup webhooks view
	let webhooksDataProvider = new WebhooksDataProvider(context);
	let webhooksView = vscode.window.createTreeView('forgeWebhooksView', { treeDataProvider: webhooksDataProvider });
	context.extensionContext.subscriptions.push(webhooksView);

	// Setup webhooks commands
	vscode.commands.registerCommand('forge.createWebhook', async (event: IWebhookEvent) => {
		// TODO: create webhooks from command palette
		await createWebhook(event, context, function() {
			webhooksDataProvider.refresh(event);
		});
	});
	vscode.commands.registerCommand('forge.updateWebhook', async (webhook: IWebhook) => {
		// TODO: update webhooks from command palette
		await updateWebhook(webhook, context, function() {
			webhooksDataProvider.refresh();
		});
	});
	vscode.commands.registerCommand('forge.deleteWebhook', async (webhook: IWebhook) => {
		// TODO: delete webhooks from command palette
		await deleteWebhook(webhook, context);
		webhooksDataProvider.refresh();
	});
	vscode.commands.registerCommand('forge.viewWebhookDetails', async (webhook: IWebhook) => {
		// TODO: view webhook details from command palette
		await viewWebhookDetails(webhook, context);
	});

	// Setup rest
	function updateEnvironmentStatus(statusBarItem: vscode.StatusBarItem) {
		statusBarItem.text = 'Forge Env: ' + env.title;
		statusBarItem.command = 'forge.switchEnvironment';
		statusBarItem.show();
	}
	const envStatusBarItem = vscode.window.createStatusBarItem(vscode.StatusBarAlignment.Left);
	context.extensionContext.subscriptions.push(envStatusBarItem);
	updateEnvironmentStatus(envStatusBarItem);

	vscode.commands.registerCommand('forge.switchEnvironment', async () => {
		const environments = getEnvironments();
		const name = await vscode.window.showQuickPick(environments.map(env => env.title), { placeHolder: 'Select Forge environment' });
		if (!name) {
			return;
		}
		env = environments.find(environment => environment.title === name) as IEnvironment;
		const auth = { client_id: env.clientId, client_secret: env.clientSecret };
		context.credentials = auth;
<<<<<<< HEAD
		context.dataManagementClient.reset(auth, undefined, env.region as Region);
		context.designAutomationClient.reset(auth, undefined, env.region as Region);
		context.modelDerivativeClient.reset(auth, undefined, env.region as Region);
		context.webhookClient.reset(auth, undefined, env.region as Region);
=======
		context.dataManagementClient.reset(auth, env.host, env.region as Region);
		context.designAutomationClient.resetDA(auth, env.host, env.region as Region, env.regionDa as RegionDa);
		context.modelDerivativeClient.reset(auth, env.host, env.region as Region);
>>>>>>> 367124e0
		context.authenticationClient = new AuthenticationClient(env.clientId, env.clientSecret);
		simpleStorageDataProvider.refresh();
		designAutomationDataProvider.refresh();
		updateEnvironmentStatus(envStatusBarItem);
	});
}

export function deactivate() { }<|MERGE_RESOLUTION|>--- conflicted
+++ resolved
@@ -16,18 +16,24 @@
 import * as dac from './commands/design-automation';
 import * as dai from './interfaces/design-automation';
 import * as mdi from './interfaces/model-derivative';
-import { Region, RegionDa } from 'forge-server-utils/dist/common';
+import { Region } from 'forge-server-utils/dist/common';
 import { TemplateEngine, IContext } from './common';
 import { WebhooksDataProvider, IWebhook, IWebhookEvent } from './providers/webhooks';
 import { viewWebhookDetails, createWebhook, deleteWebhook, updateWebhook } from './commands/webhooks';
+
+// TODO: reuse the enum from forge-server-utils
+enum DesignAutomationRegion {
+    US_WEST = 'us-west',
+    US_EAST = 'us-east'
+}
 
 interface IEnvironment {
 	title: string;
 	clientId: string;
 	clientSecret: string;
-	region: string;
-	regionDa: string | undefined;
-	host: string | undefined;
+	region?: string;
+	host?: string;
+	designAutomationRegion?: string;
 }
 
 function getEnvironments(): IEnvironment[] {
@@ -37,16 +43,14 @@
 		const oldClientId = vscode.workspace.getConfiguration(undefined, null).get<string>('autodesk.forge.clientId') || '';
 		const oldClientSecret = vscode.workspace.getConfiguration(undefined, null).get<string>('autodesk.forge.clientSecret') || '';
 		const oldDataRegion = vscode.workspace.getConfiguration(undefined, null).get<string>('autodesk.forge.dataRegion') || 'US';
-		
+
 		if (oldClientId && oldClientSecret) {
 			vscode.window.showInformationMessage('The settings format has changed. Please see the README for more details.');
 			environments.push({
 				title: '(no title)',
 				clientId: oldClientId,
 				clientSecret: oldClientSecret,
-				region: oldDataRegion,
-				regionDa: undefined,
-				host: undefined
+				region: oldDataRegion
 			});
 		}
 	}
@@ -96,18 +100,11 @@
 	let context: IContext = {
 		extensionContext: _context,
 		credentials: { client_id: env.clientId, client_secret: env.clientSecret },
-<<<<<<< HEAD
-		authenticationClient: new AuthenticationClient(env.clientId, env.clientSecret),
-		dataManagementClient: new DataManagementClient({ client_id: env.clientId, client_secret: env.clientSecret }, undefined, env.region as Region),
-		modelDerivativeClient: new ModelDerivativeClient({ client_id: env.clientId, client_secret: env.clientSecret }, undefined, env.region as Region),
-		designAutomationClient: new DesignAutomationClient({ client_id: env.clientId, client_secret: env.clientSecret }, undefined, env.region as Region),
-		webhookClient: new WebhooksClient({ client_id: env.clientId, client_secret: env.clientSecret }, undefined, env.region as Region),
-=======
 		authenticationClient: new AuthenticationClient(env.clientId, env.clientSecret, env.host),
 		dataManagementClient: new DataManagementClient({ client_id: env.clientId, client_secret: env.clientSecret }, env.host, env.region as Region),
 		modelDerivativeClient: new ModelDerivativeClient({ client_id: env.clientId, client_secret: env.clientSecret }, env.host, env.region as Region),
-		designAutomationClient: new DesignAutomationClient({ client_id: env.clientId, client_secret: env.clientSecret }, env.host, env.region as Region, env.regionDa as RegionDa),
->>>>>>> 367124e0
+		designAutomationClient: new DesignAutomationClient({ client_id: env.clientId, client_secret: env.clientSecret }, env.host, env.region as Region, env.designAutomationRegion as DesignAutomationRegion),
+		webhookClient: new WebhooksClient({ client_id: env.clientId, client_secret: env.clientSecret }, env.host, env.region as Region),
 		templateEngine: new TemplateEngine(_context)
 	};
 
@@ -405,17 +402,11 @@
 		env = environments.find(environment => environment.title === name) as IEnvironment;
 		const auth = { client_id: env.clientId, client_secret: env.clientSecret };
 		context.credentials = auth;
-<<<<<<< HEAD
-		context.dataManagementClient.reset(auth, undefined, env.region as Region);
-		context.designAutomationClient.reset(auth, undefined, env.region as Region);
-		context.modelDerivativeClient.reset(auth, undefined, env.region as Region);
-		context.webhookClient.reset(auth, undefined, env.region as Region);
-=======
 		context.dataManagementClient.reset(auth, env.host, env.region as Region);
-		context.designAutomationClient.resetDA(auth, env.host, env.region as Region, env.regionDa as RegionDa);
 		context.modelDerivativeClient.reset(auth, env.host, env.region as Region);
->>>>>>> 367124e0
-		context.authenticationClient = new AuthenticationClient(env.clientId, env.clientSecret);
+		context.designAutomationClient.reset(auth, env.host, env.region as Region, env.designAutomationRegion as DesignAutomationRegion);
+		context.webhookClient.reset(auth, env.host, env.region as Region);
+		context.authenticationClient = new AuthenticationClient(env.clientId, env.clientSecret, env.host);
 		simpleStorageDataProvider.refresh();
 		designAutomationDataProvider.refresh();
 		updateEnvironmentStatus(envStatusBarItem);
